--- conflicted
+++ resolved
@@ -6,8 +6,5 @@
         "antlr-kotlin-gradle-plugin"
 )
 
-<<<<<<< HEAD
-=======
 // Enables KotlinMultiplatform publication and resolving (in dependencies)
->>>>>>> e2824c1c
 enableFeaturePreview("GRADLE_METADATA")